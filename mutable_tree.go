package iavl

import (
	"bytes"
	"errors"
	"fmt"
	"math/big"
	"sort"
	"sync"

	dbm "github.com/cosmos/cosmos-db"

	"github.com/cosmos/iavl/fastnode"
	ibytes "github.com/cosmos/iavl/internal/bytes"
	"github.com/cosmos/iavl/internal/logger"
)

// commitGap after upgrade/delete commitGap FastNodes when commit the batch
var commitGap uint64 = 5000000

// ErrVersionDoesNotExist is returned if a requested version does not exist.
var ErrVersionDoesNotExist = errors.New("version does not exist")

// ErrKeyDoesNotExist is returned if a key does not exist.
var ErrKeyDoesNotExist = errors.New("key does not exist")

// MutableTree is a persistent tree which keeps track of versions. It is not safe for concurrent
// use, and should be guarded by a Mutex or RWLock as appropriate. An immutable tree at a given
// version can be returned via GetImmutable, which is safe for concurrent access.
//
// Given and returned key/value byte slices must not be modified, since they may point to data
// located inside IAVL which would also be modified.
//
// The inner ImmutableTree should not be used directly by callers.
type MutableTree struct {
	*ImmutableTree                                     // The current, working tree.
	lastSaved                *ImmutableTree            // The most recently saved tree.
	unsavedFastNodeAdditions map[string]*fastnode.Node // FastNodes that have not yet been saved to disk
	unsavedFastNodeRemovals  map[string]interface{}    // FastNodes that have not yet been removed from disk
	ndb                      *nodeDB
	skipFastStorageUpgrade   bool // If true, the tree will work like no fast storage and always not upgrade fast storage

	mtx sync.Mutex
}

// NewMutableTree returns a new tree with the specified cache size and datastore.
func NewMutableTree(db dbm.DB, cacheSize int, skipFastStorageUpgrade bool) (*MutableTree, error) {
	return NewMutableTreeWithOpts(db, cacheSize, nil, skipFastStorageUpgrade)
}

// NewMutableTreeWithOpts returns a new tree with the specified options.
func NewMutableTreeWithOpts(db dbm.DB, cacheSize int, opts *Options, skipFastStorageUpgrade bool) (*MutableTree, error) {
	ndb := newNodeDB(db, cacheSize, opts)
	head := &ImmutableTree{ndb: ndb, skipFastStorageUpgrade: skipFastStorageUpgrade}

	return &MutableTree{
		ImmutableTree:            head,
		lastSaved:                head.clone(),
		unsavedFastNodeAdditions: make(map[string]*fastnode.Node),
		unsavedFastNodeRemovals:  make(map[string]interface{}),
		ndb:                      ndb,
		skipFastStorageUpgrade:   skipFastStorageUpgrade,
	}, nil
}

// IsEmpty returns whether or not the tree has any keys. Only trees that are
// not empty can be saved.
func (tree *MutableTree) IsEmpty() bool {
	return tree.ImmutableTree.Size() == 0
}

// VersionExists returns whether or not a version exists.
func (tree *MutableTree) VersionExists(version int64) bool {
	firstVersion, err := tree.ndb.getFirstVersion()
	if err != nil {
		return false
	}
	latestVersion, err := tree.ndb.getLatestVersion()
	if err != nil {
		return false
	}
	return firstVersion <= version && version <= latestVersion
}

// AvailableVersions returns all available versions in ascending order
func (tree *MutableTree) AvailableVersions() []int {
	firstVersion, err := tree.ndb.getFirstVersion()
	if err != nil {
		return nil
	}
	latestVersion, err := tree.ndb.getLatestVersion()
	if err != nil {
		return nil
	}

	res := make([]int, 0)
	for version := firstVersion; version <= latestVersion; version++ {
		res = append(res, int(version))
	}
	return res
}

// Hash returns the hash of the latest saved version of the tree, as returned
// by SaveVersion. If no versions have been saved, Hash returns nil.
func (tree *MutableTree) Hash() ([]byte, error) {
	return tree.lastSaved.Hash()
}

// WorkingHash returns the hash of the current working tree.
func (tree *MutableTree) WorkingHash() ([]byte, error) {
	return tree.ImmutableTree.Hash()
}

// String returns a string representation of the tree.
func (tree *MutableTree) String() (string, error) {
	return tree.ndb.String()
}

// Set sets a key in the working tree. Nil values are invalid. The given
// key/value byte slices must not be modified after this call, since they point
// to slices stored within IAVL. It returns true when an existing value was
// updated, while false means it was a new key.
func (tree *MutableTree) Set(key, value []byte) (updated bool, err error) {
	updated, err = tree.set(key, value)
	if err != nil {
		return false, err
	}
	return updated, nil
}

// Get returns the value of the specified key if it exists, or nil otherwise.
// The returned value must not be modified, since it may point to data stored within IAVL.
func (tree *MutableTree) Get(key []byte) ([]byte, error) {
	if tree.root == nil {
		return nil, nil
	}

	if !tree.skipFastStorageUpgrade {
		if fastNode, ok := tree.unsavedFastNodeAdditions[ibytes.UnsafeBytesToStr(key)]; ok {
			return fastNode.GetValue(), nil
		}
		// check if node was deleted
		if _, ok := tree.unsavedFastNodeRemovals[string(key)]; ok {
			return nil, nil
		}
	}

	return tree.ImmutableTree.Get(key)
}

// Import returns an importer for tree nodes previously exported by ImmutableTree.Export(),
// producing an identical IAVL tree. The caller must call Close() on the importer when done.
//
// version should correspond to the version that was initially exported. It must be greater than
// or equal to the highest ExportNode version number given.
//
// Import can only be called on an empty tree. It is the callers responsibility that no other
// modifications are made to the tree while importing.
func (tree *MutableTree) Import(version int64) (*Importer, error) {
	return newImporter(tree, version)
}

// Iterate iterates over all keys of the tree. The keys and values must not be modified,
// since they may point to data stored within IAVL. Returns true if stopped by callnack, false otherwise
func (tree *MutableTree) Iterate(fn func(key []byte, value []byte) bool) (stopped bool, err error) {
	if tree.root == nil {
		return false, nil
	}

	if tree.skipFastStorageUpgrade {
		return tree.ImmutableTree.Iterate(fn)
	}

	isFastCacheEnabled, err := tree.IsFastCacheEnabled()
	if err != nil {
		return false, err
	}
	if !isFastCacheEnabled {
		return tree.ImmutableTree.Iterate(fn)
	}

	itr := NewUnsavedFastIterator(nil, nil, true, tree.ndb, tree.unsavedFastNodeAdditions, tree.unsavedFastNodeRemovals)
	defer itr.Close()
	for ; itr.Valid(); itr.Next() {
		if fn(itr.Key(), itr.Value()) {
			return true, nil
		}
	}
	return false, nil
}

// Iterator returns an iterator over the mutable tree.
// CONTRACT: no updates are made to the tree while an iterator is active.
func (tree *MutableTree) Iterator(start, end []byte, ascending bool) (dbm.Iterator, error) {
	if !tree.skipFastStorageUpgrade {
		isFastCacheEnabled, err := tree.IsFastCacheEnabled()
		if err != nil {
			return nil, err
		}

		if isFastCacheEnabled {
			return NewUnsavedFastIterator(start, end, ascending, tree.ndb, tree.unsavedFastNodeAdditions, tree.unsavedFastNodeRemovals), nil
		}
	}

	return tree.ImmutableTree.Iterator(start, end, ascending)
}

func (tree *MutableTree) set(key []byte, value []byte) (updated bool, err error) {
	if value == nil {
		return updated, fmt.Errorf("attempt to store nil value at key '%s'", key)
	}

	if tree.ImmutableTree.root == nil {
		if !tree.skipFastStorageUpgrade {
			tree.addUnsavedAddition(key, fastnode.NewNode(key, value, tree.version+1))
		}
		tree.ImmutableTree.root = NewNode(key, value)
		return updated, nil
	}

	tree.ImmutableTree.root, updated, err = tree.recursiveSet(tree.ImmutableTree.root, key, value)
	return updated, err
}

func (tree *MutableTree) recursiveSet(node *Node, key []byte, value []byte) (
	newSelf *Node, updated bool, err error,
) {
	version := tree.version + 1

	if node.isLeaf() {
		if !tree.skipFastStorageUpgrade {
			tree.addUnsavedAddition(key, fastnode.NewNode(key, value, version))
		}
		switch bytes.Compare(key, node.key) {
		case -1:
			return &Node{
				key:           node.key,
				subtreeHeight: 1,
				size:          2,
				nodeKey:       nil,
				leftNode:      NewNode(key, value),
				rightNode:     node,
			}, false, nil
		case 1:
			return &Node{
				key:           key,
				subtreeHeight: 1,
				size:          2,
				nodeKey:       nil,
				leftNode:      node,
				rightNode:     NewNode(key, value),
			}, false, nil
		default:
			return NewNode(key, value), true, nil
		}
	} else {
		node, err = node.clone(tree)
		if err != nil {
			return nil, false, err
		}

		if bytes.Compare(key, node.key) < 0 {
			node.leftNode, updated, err = tree.recursiveSet(node.leftNode, key, value)
			if err != nil {
				return nil, updated, err
			}
		} else {
			node.rightNode, updated, err = tree.recursiveSet(node.rightNode, key, value)
			if err != nil {
				return nil, updated, err
			}
		}

		if updated {
			return node, updated, nil
		}
		err = node.calcHeightAndSize(tree.ImmutableTree)
		if err != nil {
			return nil, false, err
		}
		newNode, err := tree.balance(node)
		if err != nil {
			return nil, false, err
		}
		return newNode, updated, err
	}
}

// Remove removes a key from the working tree. The given key byte slice should not be modified
// after this call, since it may point to data stored inside IAVL.
func (tree *MutableTree) Remove(key []byte) ([]byte, bool, error) {
	if tree.root == nil {
		return nil, false, nil
	}
	newRoot, _, value, removed, err := tree.recursiveRemove(tree.root, key)
	if err != nil {
		return nil, false, err
	}
	if !removed {
		return nil, false, nil
	}

	if !tree.skipFastStorageUpgrade {
		tree.addUnsavedRemoval(key)
	}

	tree.root = newRoot
	return value, true, nil
}

// removes the node corresponding to the passed key and balances the tree.
// It returns:
// - the hash of the new node (or nil if the node is the one removed)
// - the node that replaces the orig. node after remove
// - new leftmost leaf key for tree after successfully removing 'key' if changed.
// - the removed value
func (tree *MutableTree) recursiveRemove(node *Node, key []byte) (newSelf *Node, newKey []byte, newValue []byte, removed bool, err error) {
	logger.Debug("recursiveRemove node: %v, key: %x\n", node, key)
	if node.isLeaf() {
		if bytes.Equal(key, node.key) {
			return nil, nil, node.value, true, nil
		}
		return node, nil, nil, false, nil
	}

	node, err = node.clone(tree)
	if err != nil {
		return nil, nil, nil, false, err
	}

	// node.key < key; we go to the left to find the key:
	if bytes.Compare(key, node.key) < 0 {
		newLeftNode, newKey, value, removed, err := tree.recursiveRemove(node.leftNode, key)
		if err != nil {
			return nil, nil, nil, false, err
		}

		if !removed {
			return node, nil, value, removed, nil
		}

		if newLeftNode == nil { // left node held value, was removed
			return node.rightNode, node.key, value, removed, nil
		}

		node.leftNode = newLeftNode
		err = node.calcHeightAndSize(tree.ImmutableTree)
		if err != nil {
			return nil, nil, nil, false, err
		}
		node, err = tree.balance(node)
		if err != nil {
			return nil, nil, nil, false, err
		}

		return node, newKey, value, removed, nil
	}
	// node.key >= key; either found or look to the right:
	newRightNode, newKey, value, removed, err := tree.recursiveRemove(node.rightNode, key)
	if err != nil {
		return nil, nil, nil, false, err
	}

	if !removed {
		return node, nil, value, removed, nil
	}

	if newRightNode == nil { // right node held value, was removed
		return node.leftNode, nil, value, removed, nil
	}

	node.rightNode = newRightNode
	if newKey != nil {
		node.key = newKey
	}
	err = node.calcHeightAndSize(tree.ImmutableTree)
	if err != nil {
		return nil, nil, nil, false, err
	}

	node, err = tree.balance(node)
	if err != nil {
		return nil, nil, nil, false, err
	}

	return node, nil, value, removed, nil
}

// Load the latest versioned tree from disk.
func (tree *MutableTree) Load() (int64, error) {
	return tree.LoadVersion(int64(0))
}

// Returns the version number of the specific version found
func (tree *MutableTree) LoadVersion(targetVersion int64) (int64, error) {
	firstVersion, err := tree.ndb.getFirstVersion()
	if err != nil {
		return 0, err
	}

	if firstVersion > 0 && firstVersion < int64(tree.ndb.opts.InitialVersion) {
		return firstVersion, fmt.Errorf("initial version set to %v, but found earlier version %v",
			tree.ndb.opts.InitialVersion, firstVersion)
	}

	latestVersion, err := tree.ndb.getLatestVersion()
	if err != nil {
		return 0, err
	}

	if firstVersion == 0 {
		if targetVersion <= 0 {
			if !tree.skipFastStorageUpgrade {
				tree.mtx.Lock()
				defer tree.mtx.Unlock()
				_, err := tree.enableFastStorageAndCommitIfNotEnabled()
				return 0, err
			}
			return 0, nil
		}
		return 0, fmt.Errorf("no versions found while trying to load %v", targetVersion)
	}

	if targetVersion <= 0 {
		targetVersion = latestVersion
	}
	if !tree.VersionExists(targetVersion) {
		return 0, ErrVersionDoesNotExist
	}
	rootNodeKey, err := tree.ndb.GetRoot(targetVersion)
	if err != nil {
		return 0, err
	}

	iTree := &ImmutableTree{
		ndb:                    tree.ndb,
		version:                targetVersion,
		skipFastStorageUpgrade: tree.skipFastStorageUpgrade,
	}

	if rootNodeKey != nil {
		iTree.root, err = tree.ndb.GetNode(rootNodeKey)
		if err != nil {
			return 0, err
		}
	}

	tree.ImmutableTree = iTree
	tree.lastSaved = iTree.clone()

	if !tree.skipFastStorageUpgrade {
		// Attempt to upgrade
		if _, err := tree.enableFastStorageAndCommitIfNotEnabled(); err != nil {
			return 0, err
		}
	}

	return latestVersion, nil
}

// LoadVersionForOverwriting attempts to load a tree at a previously committed
// version, or the latest version below it. Any versions greater than targetVersion will be deleted.
func (tree *MutableTree) LoadVersionForOverwriting(targetVersion int64) error {
	if _, err := tree.LoadVersion(targetVersion); err != nil {
		return err
	}

	if err := tree.ndb.DeleteVersionsFrom(targetVersion + 1); err != nil {
		return err
	}

	// Commit the tree rollback first
	// The fast storage rebuild don't have to be atomic with this,
	// because it's idempotent and will do again when `LoadVersion`.
	if err := tree.ndb.Commit(); err != nil {
		return err
	}

	tree.mtx.Lock()
	defer tree.mtx.Unlock()

	tree.ndb.resetLatestVersion(latestVersion)

	if !tree.skipFastStorageUpgrade {
<<<<<<< HEAD
		if err := tree.enableFastStorageAndCommitLocked(); err != nil {
			return err
		}
	}

	if err := tree.ndb.Commit(); err != nil {
		return err
=======
		// it'll repopulates the fast node index because of version mismatch.
		if _, err := tree.enableFastStorageAndCommitIfNotEnabled(); err != nil {
			return latestVersion, err
		}
	}

	for v := range tree.versions {
		if v > targetVersion {
			delete(tree.versions, v)
		}
>>>>>>> 7c04bc4b
	}

	return nil
}

// Returns true if the tree may be auto-upgraded, false otherwise
// An example of when an upgrade may be performed is when we are enaling fast storage for the first time or
// need to overwrite fast nodes due to mismatch with live state.
func (tree *MutableTree) IsUpgradeable() (bool, error) {
	shouldForce, err := tree.ndb.shouldForceFastStorageUpgrade()
	if err != nil {
		return false, err
	}
	return !tree.skipFastStorageUpgrade && (!tree.ndb.hasUpgradedToFastStorage() || shouldForce), nil
}

// enableFastStorageAndCommitIfNotEnabled if nodeDB doesn't mark fast storage as enabled, enable it, and commit the update.
// Checks whether the fast cache on disk matches latest live state. If not, deletes all existing fast nodes and repopulates them
// from latest tree.
// nolint: unparam
func (tree *MutableTree) enableFastStorageAndCommitIfNotEnabled() (bool, error) {
	isUpgradeable, err := tree.IsUpgradeable()
	if err != nil {
		return false, err
	}

	if !isUpgradeable {
		return false, nil
	}

	// If there is a mismatch between which fast nodes are on disk and the live state due to temporary
	// downgrade and subsequent re-upgrade, we cannot know for sure which fast nodes have been removed while downgraded,
	// Therefore, there might exist stale fast nodes on disk. As a result, to avoid persisting the stale state, it might
	// be worth to delete the fast nodes from disk.
	fastItr := NewFastIterator(nil, nil, true, tree.ndb)
	defer fastItr.Close()
	var deletedFastNodes uint64
	for ; fastItr.Valid(); fastItr.Next() {
		deletedFastNodes++
		if err := tree.ndb.DeleteFastNode(fastItr.Key()); err != nil {
			return false, err
		}
		if deletedFastNodes%commitGap == 0 {
			if err := tree.ndb.Commit(); err != nil {
				return false, err
			}
		}
	}
	if deletedFastNodes%commitGap != 0 {
		if err := tree.ndb.Commit(); err != nil {
			return false, err
		}
	}

	if err := tree.enableFastStorageAndCommit(); err != nil {
		tree.ndb.storageVersion = defaultStorageVersionValue
		return false, err
	}
	return true, nil
}

func (tree *MutableTree) enableFastStorageAndCommit() error {
	var err error

	itr := NewIterator(nil, nil, true, tree.ImmutableTree)
	defer itr.Close()
	var upgradedFastNodes uint64
	for ; itr.Valid(); itr.Next() {
		upgradedFastNodes++
		if err = tree.ndb.SaveFastNodeNoCache(fastnode.NewNode(itr.Key(), itr.Value(), tree.version)); err != nil {
			return err
		}
		if upgradedFastNodes%commitGap == 0 {
			err := tree.ndb.Commit()
			if err != nil {
				return err
			}
		}
	}

	if err = itr.Error(); err != nil {
		return err
	}

	if err = tree.ndb.setFastStorageVersionToBatch(); err != nil {
		return err
	}

	return tree.ndb.Commit()
}

// GetImmutable loads an ImmutableTree at a given version for querying. The returned tree is
// safe for concurrent access, provided the version is not deleted, e.g. via `DeleteVersion()`.
func (tree *MutableTree) GetImmutable(version int64) (*ImmutableTree, error) {
	rootNodeKey, err := tree.ndb.GetRoot(version)
	if err != nil {
		return nil, err
	}
	if rootNodeKey == nil {
		return nil, ErrVersionDoesNotExist
	}

	var root *Node
	// rootNodeKey.version = 0 means root is a nil
	if rootNodeKey.version != 0 {
		root, err = tree.ndb.GetNode(rootNodeKey)
		if err != nil {
			return nil, err
		}
	}

	return &ImmutableTree{
		root:                   root,
		ndb:                    tree.ndb,
		version:                version,
		skipFastStorageUpgrade: tree.skipFastStorageUpgrade,
	}, nil
}

// Rollback resets the working tree to the latest saved version, discarding
// any unsaved modifications.
func (tree *MutableTree) Rollback() {
	if tree.version > 0 {
		tree.ImmutableTree = tree.lastSaved.clone()
	} else {
		tree.ImmutableTree = &ImmutableTree{
			ndb:                    tree.ndb,
			version:                0,
			skipFastStorageUpgrade: tree.skipFastStorageUpgrade,
		}
	}
	if !tree.skipFastStorageUpgrade {
		tree.unsavedFastNodeAdditions = map[string]*fastnode.Node{}
		tree.unsavedFastNodeRemovals = map[string]interface{}{}
	}
}

// GetVersioned gets the value at the specified key and version. The returned value must not be
// modified, since it may point to data stored within IAVL.
func (tree *MutableTree) GetVersioned(key []byte, version int64) ([]byte, error) {
	if tree.VersionExists(version) {
		if !tree.skipFastStorageUpgrade {
			isFastCacheEnabled, err := tree.IsFastCacheEnabled()
			if err != nil {
				return nil, err
			}

			if isFastCacheEnabled {
				fastNode, _ := tree.ndb.GetFastNode(key)
				if fastNode == nil && version == tree.ndb.latestVersion {
					return nil, nil
				}

				if fastNode != nil && fastNode.GetVersionLastUpdatedAt() <= version {
					return fastNode.GetValue(), nil
				}
			}
		}
		t, err := tree.GetImmutable(version)
		if err != nil {
			return nil, nil
		}
		value, err := t.Get(key)
		if err != nil {
			return nil, err
		}
		return value, nil
	}
	return nil, nil
}

// SaveVersion saves a new tree version to disk, based on the current state of
// the tree. Returns the hash and new version number.
func (tree *MutableTree) SaveVersion() ([]byte, int64, error) {
	version := tree.version + 1
	if version == 1 && tree.ndb.opts.InitialVersion > 0 {
		version = int64(tree.ndb.opts.InitialVersion)
	}

	if tree.VersionExists(version) {
		// If the version already exists, return an error as we're attempting to overwrite.
		// However, the same hash means idempotent (i.e. no-op).
		existingNodeKey, err := tree.ndb.GetRoot(version)
		if err != nil {
			return nil, version, err
		}
		var existingRoot *Node
		if existingNodeKey != nil {
			existingRoot, err = tree.ndb.GetNode(existingNodeKey)
			if err != nil {
				return nil, version, err
			}
		}

		newHash, err := tree.WorkingHash()
		if err != nil {
			return nil, version, err
		}

		if (existingRoot == nil && tree.root == nil) || (existingRoot != nil && bytes.Equal(existingRoot.hash, newHash)) { // TODO with WorkingHash
			tree.version = version
			tree.root = existingRoot
			tree.ImmutableTree = tree.ImmutableTree.clone()
			tree.lastSaved = tree.ImmutableTree.clone()
			return newHash, version, nil
		}

		return nil, version, fmt.Errorf("version %d was already saved to different hash from %X (existing nodeKey %d)", version, newHash, existingNodeKey)
	}

	logger.Debug("SAVE TREE %v\n", version)
	// save new nodes
	if tree.root == nil {
		if err := tree.ndb.SaveEmptyRoot(version); err != nil {
			return nil, 0, err
		}
	} else {
		if tree.root.nodeKey != nil {
			// it means there is no updated
			if err := tree.ndb.SaveRoot(version, tree.root.nodeKey); err != nil {
				return nil, 0, err
			}
		} else {
			if err := tree.saveNewNodes(version); err != nil {
				return nil, 0, err
			}
		}
	}

	tree.ndb.resetLatestVersion(version)

	if !tree.skipFastStorageUpgrade {
		if err := tree.saveFastNodeVersion(); err != nil {
			return nil, version, err
		}
	}

	if err := tree.ndb.Commit(); err != nil {
		return nil, version, err
	}

	tree.version = version

	// set new working tree
	tree.ImmutableTree = tree.ImmutableTree.clone()
	tree.lastSaved = tree.ImmutableTree.clone()
	if !tree.skipFastStorageUpgrade {
		tree.unsavedFastNodeAdditions = make(map[string]*fastnode.Node)
		tree.unsavedFastNodeRemovals = make(map[string]interface{})
	}

	hash, err := tree.Hash()
	if err != nil {
		return nil, version, err
	}

	return hash, version, nil
}

func (tree *MutableTree) saveFastNodeVersion() error {
	if err := tree.saveFastNodeAdditions(); err != nil {
		return err
	}
	if err := tree.saveFastNodeRemovals(); err != nil {
		return err
	}
	return tree.ndb.setFastStorageVersionToBatch()
}

// nolint: unused
func (tree *MutableTree) getUnsavedFastNodeAdditions() map[string]*fastnode.Node {
	return tree.unsavedFastNodeAdditions
}

// getUnsavedFastNodeRemovals returns unsaved FastNodes to remove
// nolint: unused
func (tree *MutableTree) getUnsavedFastNodeRemovals() map[string]interface{} {
	return tree.unsavedFastNodeRemovals
}

func (tree *MutableTree) addUnsavedAddition(key []byte, node *fastnode.Node) {
	skey := ibytes.UnsafeBytesToStr(key)
	delete(tree.unsavedFastNodeRemovals, skey)
	tree.unsavedFastNodeAdditions[skey] = node
}

func (tree *MutableTree) saveFastNodeAdditions() error {
	keysToSort := make([]string, 0, len(tree.unsavedFastNodeAdditions))
	for key := range tree.unsavedFastNodeAdditions {
		keysToSort = append(keysToSort, key)
	}
	sort.Strings(keysToSort)

	for _, key := range keysToSort {
		if err := tree.ndb.SaveFastNode(tree.unsavedFastNodeAdditions[key]); err != nil {
			return err
		}
	}
	return nil
}

func (tree *MutableTree) addUnsavedRemoval(key []byte) {
	skey := ibytes.UnsafeBytesToStr(key)
	delete(tree.unsavedFastNodeAdditions, skey)
	tree.unsavedFastNodeRemovals[skey] = true
}

func (tree *MutableTree) saveFastNodeRemovals() error {
	keysToSort := make([]string, 0, len(tree.unsavedFastNodeRemovals))
	for key := range tree.unsavedFastNodeRemovals {
		keysToSort = append(keysToSort, key)
	}
	sort.Strings(keysToSort)

	for _, key := range keysToSort {
		if err := tree.ndb.DeleteFastNode(ibytes.UnsafeStrToBytes(key)); err != nil {
			return err
		}
	}
	return nil
}

// SetInitialVersion sets the initial version of the tree, replacing Options.InitialVersion.
// It is only used during the initial SaveVersion() call for a tree with no other versions,
// and is otherwise ignored.
func (tree *MutableTree) SetInitialVersion(version uint64) {
	tree.ndb.opts.InitialVersion = version
}

// DeleteVersionsTo removes versions upto the given version from the MutableTree.
// An error is returned if any single version has active readers.
// All writes happen in a single batch with a single commit.
func (tree *MutableTree) DeleteVersionsTo(toVersion int64) error {
	if err := tree.ndb.DeleteVersionsTo(toVersion); err != nil {
		return err
	}

	if err := tree.ndb.Commit(); err != nil {
		return err
	}

	return nil
}

// Rotate right and return the new node and orphan.
func (tree *MutableTree) rotateRight(node *Node) (*Node, error) {
	var err error
	// TODO: optimize balance & rotate.
	node, err = node.clone(tree)
	if err != nil {
		return nil, err
	}

	newNode, err := node.leftNode.clone(tree)
	if err != nil {
		return nil, err
	}

	node.leftNode = newNode.rightNode
	newNode.rightNode = node

	err = node.calcHeightAndSize(tree.ImmutableTree)
	if err != nil {
		return nil, err
	}

	err = newNode.calcHeightAndSize(tree.ImmutableTree)
	if err != nil {
		return nil, err
	}

	return newNode, nil
}

// Rotate left and return the new node and orphan.
func (tree *MutableTree) rotateLeft(node *Node) (*Node, error) {
	var err error
	// TODO: optimize balance & rotate.
	node, err = node.clone(tree)
	if err != nil {
		return nil, err
	}

	newNode, err := node.rightNode.clone(tree)
	if err != nil {
		return nil, err
	}

	node.rightNode = newNode.leftNode
	newNode.leftNode = node

	err = node.calcHeightAndSize(tree.ImmutableTree)
	if err != nil {
		return nil, err
	}

	err = newNode.calcHeightAndSize(tree.ImmutableTree)
	if err != nil {
		return nil, err
	}

	return newNode, nil
}

// NOTE: assumes that node can be modified
// TODO: optimize balance & rotate
func (tree *MutableTree) balance(node *Node) (newSelf *Node, err error) {
	if node.nodeKey != nil {
		return nil, fmt.Errorf("unexpected balance() call on persisted node")
	}
	balance, err := node.calcBalance(tree.ImmutableTree)
	if err != nil {
		return nil, err
	}

	if balance > 1 {
		lftBalance, err := node.leftNode.calcBalance(tree.ImmutableTree)
		if err != nil {
			return nil, err
		}

		if lftBalance >= 0 {
			// Left Left Case
			newNode, err := tree.rotateRight(node)
			if err != nil {
				return nil, err
			}
			return newNode, nil
		}
		// Left Right Case
		node.leftNodeKey = nil
		node.leftNode, err = tree.rotateLeft(node.leftNode)
		if err != nil {
			return nil, err
		}

		newNode, err := tree.rotateRight(node)
		if err != nil {
			return nil, err
		}

		return newNode, nil
	}
	if balance < -1 {
		rightNode, err := node.getRightNode(tree.ImmutableTree)
		if err != nil {
			return nil, err
		}

		rightBalance, err := rightNode.calcBalance(tree.ImmutableTree)
		if err != nil {
			return nil, err
		}
		if rightBalance <= 0 {
			// Right Right Case
			newNode, err := tree.rotateLeft(node)
			if err != nil {
				return nil, err
			}
			return newNode, nil
		}
		// Right Left Case
		node.rightNodeKey = nil
		node.rightNode, err = tree.rotateRight(rightNode)
		if err != nil {
			return nil, err
		}
		newNode, err := tree.rotateLeft(node)
		if err != nil {
			return nil, err
		}
		return newNode, nil
	}
	// Nothing changed
	return node, nil
}

// saveNewNodes save new created nodes by the changes of the working tree.
// NOTE: This function clears leftNode/rigthNode recursively and
// calls _hash() on the given node.
func (tree *MutableTree) saveNewNodes(version int64) error {
	var recursiveAssignKey func(*Node, *big.Int) (*NodeKey, error)
	recursiveAssignKey = func(node *Node, path *big.Int) (*NodeKey, error) {
		if node.nodeKey != nil {
			return node.nodeKey, nil
		}

		node.nodeKey = &NodeKey{
			version: version,
			path:    path,
		}

		var err error
		if node.leftNode != nil {
			lftPath := big.NewInt(0)
			lftPath.Lsh(path, 1)
			leftNodeKey, err := recursiveAssignKey(node.leftNode, lftPath)
			if err != nil {
				return nil, err
			}
			if leftNodeKey.version < version {
				node.leftNodeKey = leftNodeKey
			} else {
				node.leftNodeKey = nil
			}
		}

		if node.rightNode != nil {
			rhtPath := big.NewInt(0)
			rhtPath.SetBit(rhtPath.Lsh(path, 1), 0, 1)
			rightNodeKey, err := recursiveAssignKey(node.rightNode, rhtPath)
			if err != nil {
				return nil, err
			}
			if rightNodeKey.version < version {
				node.rightNodeKey = rightNodeKey
			} else {
				node.rightNodeKey = nil
			}
		}

		_, err = node._hash(version)
		if err != nil {
			return nil, err
		}
		return node.nodeKey, nil
	}

	if _, err := recursiveAssignKey(tree.root, big.NewInt(1)); err != nil {
		return err
	}

	q := make([]*Node, 0)
	q = append(q, tree.root)
	for len(q) > 0 {
		node := q[0]
		q = q[1:]
		if node.nodeKey.version < version {
			continue
		}
		if err := tree.ndb.SaveNode(node); err != nil {
			return err
		}
		if node.leftNode != nil {
			q = append(q, node.leftNode)
			node.leftNode = nil
		}
		if node.rightNode != nil {
			q = append(q, node.rightNode)
			node.rightNode = nil
		}
	}

	return nil
}<|MERGE_RESOLUTION|>--- conflicted
+++ resolved
@@ -477,32 +477,10 @@
 		return err
 	}
 
-	tree.mtx.Lock()
-	defer tree.mtx.Unlock()
-
-	tree.ndb.resetLatestVersion(latestVersion)
-
 	if !tree.skipFastStorageUpgrade {
-<<<<<<< HEAD
 		if err := tree.enableFastStorageAndCommitLocked(); err != nil {
 			return err
 		}
-	}
-
-	if err := tree.ndb.Commit(); err != nil {
-		return err
-=======
-		// it'll repopulates the fast node index because of version mismatch.
-		if _, err := tree.enableFastStorageAndCommitIfNotEnabled(); err != nil {
-			return latestVersion, err
-		}
-	}
-
-	for v := range tree.versions {
-		if v > targetVersion {
-			delete(tree.versions, v)
-		}
->>>>>>> 7c04bc4b
 	}
 
 	return nil
@@ -564,6 +542,12 @@
 	return true, nil
 }
 
+func (tree *MutableTree) enableFastStorageAndCommitLocked() error {
+	tree.mtx.Lock()
+	defer tree.mtx.Unlock()
+	return tree.enableFastStorageAndCommit()
+}
+
 func (tree *MutableTree) enableFastStorageAndCommit() error {
 	var err error
 
