package iavl

import (
	"bytes"
)

// ChangeSet represents the state changes extracted from diffing iavl versions.
type ChangeSet struct {
	Pairs []KVPair
}

type KVPair struct {
	Delete bool
	Key    []byte
	Value  []byte
}

// KVPairReceiver is callback parameter of method `extractStateChanges` to receive stream of `KVPair`s.
type KVPairReceiver func(pair *KVPair) error

// extractStateChanges extracts the state changes by between two versions of the tree.
<<<<<<< HEAD
// it first traverse the `root` tree to find out the `newKeys` and `sharedNodes`,
// `newKeys` are the keys of the newly added leaf nodes, which represents the inserts and updates,
// `sharedNodes` are the referenced nodes that are created in previous versions,
// then we traverse the `prevRoot` tree to find out the deletion entries, we can skip the subtrees
// marked by the `sharedNodes`.
func (ndb *nodeDB) extractStateChanges(prevVersion int64, prevRoot *NodeKey, root *NodeKey) (*ChangeSet, error) {
=======
// it first traverse the `root` tree until the first `sharedNode` and record the new leave nodes,
// then traverse the `prevRoot` tree until the current `sharedNode` to find out orphaned leave nodes,
// compare orphaned leave nodes and new leave nodes to produce stream of `KVPair`s and passed to callback.
//
// The algorithm don't run in constant memory strictly, but it tried the best the only
// keep minimal intermediate states in memory.
func (ndb *nodeDB) extractStateChanges(prevVersion int64, prevRoot []byte, root []byte, receiver KVPairReceiver) error {
>>>>>>> 7fcfca7b
	curIter, err := NewNodeIterator(root, ndb)
	if err != nil {
		return err
	}

	prevIter, err := NewNodeIterator(prevRoot, ndb)
	if err != nil {
		return err
	}

<<<<<<< HEAD
	var changeSet []KVPair
	sharedNodes := make(map[string]struct{})
	newKeys := make(map[string]struct{})
	for curIter.Valid() {
		node := curIter.GetNode()
		shared := node.nodeKey.version <= prevVersion
		if shared {
			sharedNodes[ibytes.UnsafeBytesToStr(node.hash)] = struct{}{}
		} else if node.isLeaf() {
			changeSet = append(changeSet, KVPair{Key: node.key, Value: node.value})
			newKeys[ibytes.UnsafeBytesToStr(node.key)] = struct{}{}
=======
	var (
		// current shared node between two versions
		sharedNode *Node
		// record the newly added leaf nodes during the traversal to the `sharedNode`,
		// will be compared with found orphaned nodes to produce change set stream.
		newLeaves []*Node
	)

	// consumeNewLeaves concumes remaining `newLeaves` nodes and produce insertion `KVPair`.
	consumeNewLeaves := func() error {
		for _, node := range newLeaves {
			if err := receiver(&KVPair{
				Key:   node.key,
				Value: node.value,
			}); err != nil {
				return err
			}
>>>>>>> 7fcfca7b
		}

		newLeaves = newLeaves[:0]
		return nil
	}

	// advanceSharedNode forward `curIter` until the next `sharedNode`,
	// `sharedNode` will be `nil` if the new version is exhausted.
	// it also records the new leaf nodes during the traversal.
	advanceSharedNode := func() error {
		if err := consumeNewLeaves(); err != nil {
			return err
		}

		sharedNode = nil
		for curIter.Valid() {
			node := curIter.GetNode()
			shared := node.version <= prevVersion
			curIter.Next(shared)
			if shared {
				sharedNode = node
				break
			} else if node.isLeaf() {
				newLeaves = append(newLeaves, node)
			}
		}

		return nil
	}
	if err := advanceSharedNode(); err != nil {
		return err
	}

	// addOrphanedLeave receives a new orphaned leave node found in previous version,
	// compare with the current newLeaves, to produce `iavl.KVPair` stream.
	addOrphanedLeave := func(orphaned *Node) error {
		for len(newLeaves) > 0 {
			new := newLeaves[0]
			switch bytes.Compare(orphaned.key, new.key) {
			case 1:
				// consume a new node as insertion and continue
				newLeaves = newLeaves[1:]
				if err := receiver(&KVPair{
					Key:   new.key,
					Value: new.value,
				}); err != nil {
					return err
				}
				continue

			case -1:
				// removal, don't consume new nodes
				return receiver(&KVPair{
					Delete: true,
					Key:    orphaned.key,
				})

			case 0:
				// update, consume the new node and stop
				newLeaves = newLeaves[1:]
				return receiver(&KVPair{
					Key:   new.key,
					Value: new.value,
				})
			}
		}

		// removal
		return receiver(&KVPair{
			Delete: true,
			Key:    orphaned.key,
		})
	}

	// Traverse `prevIter` to find orphaned nodes in the previous version,
	// and compare them with newLeaves to generate `KVPair` stream.
	for prevIter.Valid() {
		node := prevIter.GetNode()
		shared := sharedNode != nil && (node == sharedNode || bytes.Equal(node.hash, sharedNode.hash))
		// skip sub-tree of shared nodes
		prevIter.Next(shared)
		if shared {
			if err := advanceSharedNode(); err != nil {
				return err
			}
		} else if node.isLeaf() {
			if err := addOrphanedLeave(node); err != nil {
				return err
			}
		}
	}

	if err := consumeNewLeaves(); err != nil {
		return err
	}

	if err := curIter.Error(); err != nil {
		return err
	}
	if err := prevIter.Error(); err != nil {
		return err
	}

	return nil
}<|MERGE_RESOLUTION|>--- conflicted
+++ resolved
@@ -19,22 +19,13 @@
 type KVPairReceiver func(pair *KVPair) error
 
 // extractStateChanges extracts the state changes by between two versions of the tree.
-<<<<<<< HEAD
-// it first traverse the `root` tree to find out the `newKeys` and `sharedNodes`,
-// `newKeys` are the keys of the newly added leaf nodes, which represents the inserts and updates,
-// `sharedNodes` are the referenced nodes that are created in previous versions,
-// then we traverse the `prevRoot` tree to find out the deletion entries, we can skip the subtrees
-// marked by the `sharedNodes`.
-func (ndb *nodeDB) extractStateChanges(prevVersion int64, prevRoot *NodeKey, root *NodeKey) (*ChangeSet, error) {
-=======
 // it first traverse the `root` tree until the first `sharedNode` and record the new leave nodes,
 // then traverse the `prevRoot` tree until the current `sharedNode` to find out orphaned leave nodes,
 // compare orphaned leave nodes and new leave nodes to produce stream of `KVPair`s and passed to callback.
 //
 // The algorithm don't run in constant memory strictly, but it tried the best the only
 // keep minimal intermediate states in memory.
-func (ndb *nodeDB) extractStateChanges(prevVersion int64, prevRoot []byte, root []byte, receiver KVPairReceiver) error {
->>>>>>> 7fcfca7b
+func (ndb *nodeDB) extractStateChanges(prevVersion int64, prevRoot *NodeKey, root *NodeKey, receiver KVPairReceiver) error {
 	curIter, err := NewNodeIterator(root, ndb)
 	if err != nil {
 		return err
@@ -45,19 +36,6 @@
 		return err
 	}
 
-<<<<<<< HEAD
-	var changeSet []KVPair
-	sharedNodes := make(map[string]struct{})
-	newKeys := make(map[string]struct{})
-	for curIter.Valid() {
-		node := curIter.GetNode()
-		shared := node.nodeKey.version <= prevVersion
-		if shared {
-			sharedNodes[ibytes.UnsafeBytesToStr(node.hash)] = struct{}{}
-		} else if node.isLeaf() {
-			changeSet = append(changeSet, KVPair{Key: node.key, Value: node.value})
-			newKeys[ibytes.UnsafeBytesToStr(node.key)] = struct{}{}
-=======
 	var (
 		// current shared node between two versions
 		sharedNode *Node
@@ -75,7 +53,6 @@
 			}); err != nil {
 				return err
 			}
->>>>>>> 7fcfca7b
 		}
 
 		newLeaves = newLeaves[:0]
@@ -93,7 +70,7 @@
 		sharedNode = nil
 		for curIter.Valid() {
 			node := curIter.GetNode()
-			shared := node.version <= prevVersion
+			shared := node.nodeKey.version <= prevVersion
 			curIter.Next(shared)
 			if shared {
 				sharedNode = node
