package iavl

import (
	"math/rand"
	"sort"
	"testing"

	dbm "github.com/cosmos/cosmos-db"
	"github.com/cosmos/iavl/fastnode"
	"github.com/stretchr/testify/require"
)

func TestIterator_NewIterator_NilTree_Failure(t *testing.T) {
	start, end := []byte{'a'}, []byte{'c'}
	ascending := true

	performTest := func(t *testing.T, itr dbm.Iterator) {
		require.NotNil(t, itr)
		require.False(t, itr.Valid())
		actualsStart, actualEnd := itr.Domain()
		require.Equal(t, start, actualsStart)
		require.Equal(t, end, actualEnd)
		require.Error(t, itr.Error())
	}

	t.Run("Iterator", func(t *testing.T) {
		itr := NewIterator(start, end, ascending, nil)
		performTest(t, itr)
		require.ErrorIs(t, errIteratorNilTreeGiven, itr.Error())
	})

	t.Run("Fast Iterator", func(t *testing.T) {
		itr := NewFastIterator(start, end, ascending, nil)
		performTest(t, itr)
		require.ErrorIs(t, errFastIteratorNilNdbGiven, itr.Error())
	})

	t.Run("Unsaved Fast Iterator", func(t *testing.T) {
		itr := NewUnsavedFastIterator(start, end, ascending, nil, map[string]*fastnode.Node{}, map[string]interface{}{})
		performTest(t, itr)
		require.ErrorIs(t, errFastIteratorNilNdbGiven, itr.Error())
	})
}

func TestUnsavedFastIterator_NewIterator_NilAdditions_Failure(t *testing.T) {
	start, end := []byte{'a'}, []byte{'c'}
	ascending := true

	performTest := func(t *testing.T, itr dbm.Iterator) {
		require.NotNil(t, itr)
		require.False(t, itr.Valid())
		actualsStart, actualEnd := itr.Domain()
		require.Equal(t, start, actualsStart)
		require.Equal(t, end, actualEnd)
		require.Error(t, itr.Error())
	}

	t.Run("Nil additions given", func(t *testing.T) {
		tree, err := NewMutableTree(dbm.NewMemDB(), 0, false)
		require.NoError(t, err)
		itr := NewUnsavedFastIterator(start, end, ascending, tree.ndb, nil, tree.unsavedFastNodeRemovals)
		performTest(t, itr)
		require.ErrorIs(t, errUnsavedFastIteratorNilAdditionsGiven, itr.Error())
	})

	t.Run("Nil removals given", func(t *testing.T) {
		tree, err := NewMutableTree(dbm.NewMemDB(), 0, false)
		require.NoError(t, err)
		itr := NewUnsavedFastIterator(start, end, ascending, tree.ndb, tree.unsavedFastNodeAdditions, nil)
		performTest(t, itr)
		require.ErrorIs(t, errUnsavedFastIteratorNilRemovalsGiven, itr.Error())
	})

	t.Run("All nil", func(t *testing.T) {
		itr := NewUnsavedFastIterator(start, end, ascending, nil, nil, nil)
		performTest(t, itr)
		require.ErrorIs(t, errFastIteratorNilNdbGiven, itr.Error())
	})

	t.Run("Additions and removals are nil", func(t *testing.T) {
		tree, err := NewMutableTree(dbm.NewMemDB(), 0, false)
		require.NoError(t, err)
		itr := NewUnsavedFastIterator(start, end, ascending, tree.ndb, nil, nil)
		performTest(t, itr)
		require.ErrorIs(t, errUnsavedFastIteratorNilAdditionsGiven, itr.Error())
	})
}

func TestIterator_Empty_Invalid(t *testing.T) {
	config := &iteratorTestConfig{
		startByteToSet: 'a',
		endByteToSet:   'z',
		startIterate:   []byte("a"),
		endIterate:     []byte("a"),
		ascending:      true,
	}

	performTest := func(t *testing.T, itr dbm.Iterator, mirror [][]string) {
		require.Equal(t, 0, len(mirror))
		require.False(t, itr.Valid())
	}

	t.Run("Iterator", func(t *testing.T) {
		itr, mirror := setupIteratorAndMirror(t, config)
		performTest(t, itr, mirror)
	})

	t.Run("Fast Iterator", func(t *testing.T) {
		itr, mirror := setupFastIteratorAndMirror(t, config)
		performTest(t, itr, mirror)
	})

	t.Run("Unsaved Fast Iterator", func(t *testing.T) {
		itr, mirror := setupUnsavedFastIterator(t, config)
		performTest(t, itr, mirror)
	})
}

func TestIterator_Basic_Ranged_Ascending_Success(t *testing.T) {
	config := &iteratorTestConfig{
		startByteToSet: 'a',
		endByteToSet:   'z',
		startIterate:   []byte("e"),
		endIterate:     []byte("w"),
		ascending:      true,
	}
	iteratorSuccessTest(t, config)
}

func TestIterator_Basic_Ranged_Descending_Success(t *testing.T) {
	config := &iteratorTestConfig{
		startByteToSet: 'a',
		endByteToSet:   'z',
		startIterate:   []byte("e"),
		endIterate:     []byte("w"),
		ascending:      false,
	}
	iteratorSuccessTest(t, config)
}

func TestIterator_Basic_Full_Ascending_Success(t *testing.T) {
	config := &iteratorTestConfig{
		startByteToSet: 'a',
		endByteToSet:   'z',
		startIterate:   nil,
		endIterate:     nil,
		ascending:      true,
	}

	iteratorSuccessTest(t, config)
}

func TestIterator_Basic_Full_Descending_Success(t *testing.T) {
	config := &iteratorTestConfig{
		startByteToSet: 'a',
		endByteToSet:   'z',
		startIterate:   nil,
		endIterate:     nil,
		ascending:      false,
	}
	iteratorSuccessTest(t, config)
}

func TestIterator_WithDelete_Full_Ascending_Success(t *testing.T) {
	config := &iteratorTestConfig{
		startByteToSet: 'a',
		endByteToSet:   'z',
		startIterate:   nil,
		endIterate:     nil,
		ascending:      false,
	}

	tree, mirror := getRandomizedTreeAndMirror(t)

	_, _, err := tree.SaveVersion()
	require.NoError(t, err)

	randomizeTreeAndMirror(t, tree, mirror)

	_, _, err = tree.SaveVersion()
	require.NoError(t, err)

<<<<<<< HEAD
	// err = tree.DeleteVersion(1)
	// require.NoError(t, err)
=======
	err = tree.DeleteVersionsTo(1)
	require.NoError(t, err)
>>>>>>> 946c32de

	latestVersion, err := tree.ndb.getLatestVersion()
	require.NoError(t, err)
	immutableTree, err := tree.GetImmutable(latestVersion)
	require.NoError(t, err)

	// sort mirror for assertion
	sortedMirror := make([][]string, 0, len(mirror))
	for k, v := range mirror {
		sortedMirror = append(sortedMirror, []string{k, v})
	}

	sort.Slice(sortedMirror, func(i, j int) bool {
		return sortedMirror[i][0] > sortedMirror[j][0]
	})

	t.Run("Iterator", func(t *testing.T) {
		itr := NewIterator(config.startIterate, config.endIterate, config.ascending, immutableTree)
		require.True(t, itr.Valid())
		assertIterator(t, itr, sortedMirror, config.ascending)
	})

	t.Run("Fast Iterator", func(t *testing.T) {
		itr := NewFastIterator(config.startIterate, config.endIterate, config.ascending, immutableTree.ndb)
		require.True(t, itr.Valid())
		assertIterator(t, itr, sortedMirror, config.ascending)
	})

	t.Run("Unsaved Fast Iterator", func(t *testing.T) {
		itr := NewUnsavedFastIterator(config.startIterate, config.endIterate, config.ascending, immutableTree.ndb, tree.unsavedFastNodeAdditions, tree.unsavedFastNodeRemovals)
		require.True(t, itr.Valid())
		assertIterator(t, itr, sortedMirror, config.ascending)
	})
}

func iteratorSuccessTest(t *testing.T, config *iteratorTestConfig) {
	performTest := func(t *testing.T, itr dbm.Iterator, mirror [][]string) {
		actualStart, actualEnd := itr.Domain()
		require.Equal(t, config.startIterate, actualStart)
		require.Equal(t, config.endIterate, actualEnd)

		require.NoError(t, itr.Error())

		assertIterator(t, itr, mirror, config.ascending)
	}

	t.Run("Iterator", func(t *testing.T) {
		itr, mirror := setupIteratorAndMirror(t, config)
		require.True(t, itr.Valid())
		performTest(t, itr, mirror)
	})

	t.Run("Fast Iterator", func(t *testing.T) {
		itr, mirror := setupFastIteratorAndMirror(t, config)
		require.True(t, itr.Valid())
		performTest(t, itr, mirror)
	})

	t.Run("Unsaved Fast Iterator", func(t *testing.T) {
		itr, mirror := setupUnsavedFastIterator(t, config)
		require.True(t, itr.Valid())
		performTest(t, itr, mirror)
	})
}

func setupIteratorAndMirror(t *testing.T, config *iteratorTestConfig) (dbm.Iterator, [][]string) {
	tree, err := NewMutableTree(dbm.NewMemDB(), 0, false)
	require.NoError(t, err)

	mirror := setupMirrorForIterator(t, config, tree)
	_, _, err = tree.SaveVersion()
	require.NoError(t, err)

	latestVersion, err := tree.ndb.getLatestVersion()
	require.NoError(t, err)
	immutableTree, err := tree.GetImmutable(latestVersion)
	require.NoError(t, err)

	itr := NewIterator(config.startIterate, config.endIterate, config.ascending, immutableTree)
	return itr, mirror
}

func setupFastIteratorAndMirror(t *testing.T, config *iteratorTestConfig) (dbm.Iterator, [][]string) {
	tree, err := NewMutableTree(dbm.NewMemDB(), 0, false)
	require.NoError(t, err)

	mirror := setupMirrorForIterator(t, config, tree)
	_, _, err = tree.SaveVersion()
	require.NoError(t, err)

	itr := NewFastIterator(config.startIterate, config.endIterate, config.ascending, tree.ndb)
	return itr, mirror
}

func setupUnsavedFastIterator(t *testing.T, config *iteratorTestConfig) (dbm.Iterator, [][]string) {
	tree, err := NewMutableTree(dbm.NewMemDB(), 0, false)
	require.NoError(t, err)

	// For unsaved fast iterator, we would like to test the state where
	// there are saved fast nodes as well as some unsaved additions and removals.
	// So, we split the byte range in half where the first half is saved and the second half is unsaved.
	breakpointByte := (config.endByteToSet + config.startByteToSet) / 2

	firstHalfConfig := *config
	firstHalfConfig.endByteToSet = breakpointByte // exclusive

	secondHalfConfig := *config
	secondHalfConfig.startByteToSet = breakpointByte

	// First half of the mirror
	mirror := setupMirrorForIterator(t, &firstHalfConfig, tree)
	_, _, err = tree.SaveVersion()
	require.NoError(t, err)

	// No unsaved additions or removals should be present after saving
	require.Equal(t, 0, len(tree.unsavedFastNodeAdditions))
	require.Equal(t, 0, len(tree.unsavedFastNodeRemovals))

	// Ensure that there are unsaved additions and removals present
	secondHalfMirror := setupMirrorForIterator(t, &secondHalfConfig, tree)

	require.True(t, len(tree.unsavedFastNodeAdditions) >= len(secondHalfMirror))
	require.Equal(t, 0, len(tree.unsavedFastNodeRemovals))

	// Merge the two halves
	if config.ascending {
		mirror = append(mirror, secondHalfMirror...)
	} else {
		mirror = append(secondHalfMirror, mirror...)
	}

	if len(mirror) > 0 {
		// Remove random keys
		for i := 0; i < len(mirror)/4; i++ {
			randIndex := rand.Intn(len(mirror))
			keyToRemove := mirror[randIndex][0]

			_, removed, err := tree.Remove([]byte(keyToRemove))
			require.NoError(t, err)
			require.True(t, removed)

			mirror = append(mirror[:randIndex], mirror[randIndex+1:]...)
		}
	}

	itr := NewUnsavedFastIterator(config.startIterate, config.endIterate, config.ascending, tree.ndb, tree.unsavedFastNodeAdditions, tree.unsavedFastNodeRemovals)
	return itr, mirror
}

func TestNodeIterator_Success(t *testing.T) {
	tree, mirror := getRandomizedTreeAndMirror(t)

	_, _, err := tree.SaveVersion()
	require.NoError(t, err)

	randomizeTreeAndMirror(t, tree, mirror)

	_, _, err = tree.SaveVersion()
	require.NoError(t, err)

	// check if the iterating count is same with the entire node count of the tree
	itr, err := NewNodeIterator(tree.root.hash, tree.ndb)
	require.NoError(t, err)
	nodeCount := 0
	for ; itr.Valid(); itr.Next(false) {
		nodeCount++
	}
	require.Equal(t, int64(nodeCount), tree.Size()*2-1)

	// check if the skipped node count is right
	itr, err = NewNodeIterator(tree.root.hash, tree.ndb)
	require.NoError(t, err)
	updateCount := 0
	skipCount := 0
	for itr.Valid() {
		node := itr.GetNode()
		updateCount++
		if node.version < tree.Version() {
			skipCount += int(node.size*2 - 2) // the size of the subtree without the root
		}
		itr.Next(node.version < tree.Version())
	}
	require.Equal(t, nodeCount, updateCount+skipCount)
}

func TestNodeIterator_WithEmptyRoot(t *testing.T) {
	itr, err := NewNodeIterator([]byte{}, newNodeDB(dbm.NewMemDB(), 0, nil))
	require.NoError(t, err)
	require.False(t, itr.Valid())
}<|MERGE_RESOLUTION|>--- conflicted
+++ resolved
@@ -180,13 +180,8 @@
 	_, _, err = tree.SaveVersion()
 	require.NoError(t, err)
 
-<<<<<<< HEAD
-	// err = tree.DeleteVersion(1)
-	// require.NoError(t, err)
-=======
 	err = tree.DeleteVersionsTo(1)
 	require.NoError(t, err)
->>>>>>> 946c32de
 
 	latestVersion, err := tree.ndb.getLatestVersion()
 	require.NoError(t, err)
@@ -348,7 +343,7 @@
 	require.NoError(t, err)
 
 	// check if the iterating count is same with the entire node count of the tree
-	itr, err := NewNodeIterator(tree.root.hash, tree.ndb)
+	itr, err := NewNodeIterator(tree.root.nodeKey, tree.ndb)
 	require.NoError(t, err)
 	nodeCount := 0
 	for ; itr.Valid(); itr.Next(false) {
@@ -357,23 +352,23 @@
 	require.Equal(t, int64(nodeCount), tree.Size()*2-1)
 
 	// check if the skipped node count is right
-	itr, err = NewNodeIterator(tree.root.hash, tree.ndb)
+	itr, err = NewNodeIterator(tree.root.nodeKey, tree.ndb)
 	require.NoError(t, err)
 	updateCount := 0
 	skipCount := 0
 	for itr.Valid() {
 		node := itr.GetNode()
 		updateCount++
-		if node.version < tree.Version() {
+		if node.nodeKey.version < tree.Version() {
 			skipCount += int(node.size*2 - 2) // the size of the subtree without the root
 		}
-		itr.Next(node.version < tree.Version())
+		itr.Next(node.nodeKey.version < tree.Version())
 	}
 	require.Equal(t, nodeCount, updateCount+skipCount)
 }
 
 func TestNodeIterator_WithEmptyRoot(t *testing.T) {
-	itr, err := NewNodeIterator([]byte{}, newNodeDB(dbm.NewMemDB(), 0, nil))
+	itr, err := NewNodeIterator(nil, newNodeDB(dbm.NewMemDB(), 0, nil))
 	require.NoError(t, err)
 	require.False(t, itr.Valid())
 }